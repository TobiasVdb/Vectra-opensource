--- conflicted
+++ resolved
@@ -6,17 +6,13 @@
   Sun,
   ArrowClockwise,
   Stack,
-<<<<<<< HEAD
-  Cloud
-} from '@phosphor-icons/react';
-=======
+
   UserCircle,
   Cloud,
   ChatCenteredText
 } from '@phosphor-icons/react';
 import AuthDialog from './AuthDialog';
 import FeedbackDialog from './FeedbackDialog';
->>>>>>> 37204341
 import { isZoneActive } from './fetchActiveGeozones.js';
 import { lineString, lineIntersect, bbox, length } from '@turf/turf';
 import { estimateActualDistance } from './utils.js';
@@ -1034,8 +1030,7 @@
         >
           <Stack size={18} />
         </button>
-<<<<<<< HEAD
-=======
+
         <button
           className="glass-effect"
           onClick={() => setShowFeedback(true)}
@@ -1062,7 +1057,6 @@
             <UserCircle size={18} />
           </button>
         )}
->>>>>>> 37204341
       </div>
       {flightPath.length >= 2 && selected && (
         <div className="info-panel glass-effect">
@@ -1075,8 +1069,6 @@
           </div>
         </div>
       )}
-<<<<<<< HEAD
-=======
       {showAuth && (
         <AuthDialog
           onAuthenticated={email => {
@@ -1089,7 +1081,6 @@
       {showFeedback && (
         <FeedbackDialog onClose={() => setShowFeedback(false)} />
       )}
->>>>>>> 37204341
       {showKp && kpData && (
         <div className="kp-modal glass-effect">
           <h3>Geomagnetic Activity (Kp)</h3>
