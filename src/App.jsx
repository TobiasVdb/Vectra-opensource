--- conflicted
+++ resolved
@@ -893,12 +893,8 @@
     setShowFeedback(v => !v);
   }
 
-<<<<<<< HEAD
   async function toggleCountry(id) {
-=======
-  async function toggleLayer(id) {
     id = String(id);
->>>>>>> 67660582
     if (!mapRef.current) return;
     const map = mapRef.current;
     const fillId = `uas-country-fill-${id}`;
@@ -1445,17 +1441,11 @@
             {countries.map(c => (
               <li key={c.id}>
                 <button
-<<<<<<< HEAD
                   className={`dest-btn${selectedCountryId === c.id ? ' active' : ''}`}
                   onClick={() => toggleCountry(c.id)}
                 >
                   {selectedCountryId === c.id ? (
-=======
-                  className={`dest-btn${selectedLayerId === String(l.id) ? ' active' : ''}`}
-                  onClick={() => toggleLayer(l.id)}
-                >
-                  {selectedLayerId === String(l.id) ? (
->>>>>>> 67660582
+
                     <Eye size={16} />
                   ) : (
                     <EyeSlash size={16} />
